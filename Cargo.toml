--- conflicted
+++ resolved
@@ -9,16 +9,13 @@
 dirs = "*"
 warp = "*"
 serde_json = "*"
-<<<<<<< HEAD
 bollard = "0.12"
 futures-util = "0.3"
 tokio-util = "0.7"
 tar = "0.4"
 walkdir = "2.3"
-=======
 reqwest = { version = "0.11", features = ["json"] }
 libc = "0.2"
->>>>>>> 39182832
 
 [[bin]]
 name = "nephelios"
