--- conflicted
+++ resolved
@@ -1,14 +1,11 @@
 mod routes;
 mod services;
 
-use crate::routes::{create_app_route, get_apps_route, health_check_route, remove_app_route};
+use crate::routes::{create_app_route, get_apps_route, health_check_route, remove_app_route,start_app_route, stop_app_route};
 
 use std::env;
-<<<<<<< HEAD
-use routes::{start_app_route, stop_app_route};
-=======
+
 use warp::http::Method;
->>>>>>> 9f9f5be8
 use warp::Filter;
 
 /// Entry point for the application.
@@ -41,9 +38,8 @@
         .parse()
         .unwrap_or(3030);
 
-<<<<<<< HEAD
     let api_routes = create_app_route().or(health_check_route()).or(remove_app_route()).or(stop_app_route()).or(start_app_route());
-=======
+
     let cors = warp::cors()
         .allow_any_origin()
         .allow_methods(&[Method::GET, Method::POST, Method::OPTIONS])
@@ -56,7 +52,6 @@
         .with(cors);
 
     println!("🚀 Server running on http://127.0.0.1:{}", app_port);
->>>>>>> 9f9f5be8
 
     warp::serve(api_routes)
         .run(([127, 0, 0, 1], app_port))
