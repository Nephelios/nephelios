--- conflicted
+++ resolved
@@ -1,12 +1,7 @@
 use crate::services::helpers::traefik_helper::{add_to_deploy, verif_app};
 
 use crate::services::helpers::docker_helper::{
-<<<<<<< HEAD
-    build_image, generate_and_write_dockerfile, remove_container, stop_container, start_docker_compose
-=======
-    build_image, generate_and_write_dockerfile, list_deployed_apps, start_docker_compose,
-    AppMetadata,
->>>>>>> 8cb40ca8
+    build_image, generate_and_write_dockerfile,list_deployed_apps,AppMetadata, remove_container, stop_container, start_docker_compose
 };
 
 use crate::services::helpers::traefik_helper::remove_app_compose;
@@ -76,8 +71,6 @@
         .boxed()
 }
 
-<<<<<<< HEAD
-
 /// Handles the app removal logic.
 ///
 /// Extracts `app_name` from the JSON body and performs the necessary steps to remove the app:
@@ -111,7 +104,7 @@
 
 
 
-=======
+
 pub fn get_apps_route() -> warp::filters::BoxedFilter<(impl warp::Reply,)> {
     warp::get()
         .and(warp::path("get-apps"))
@@ -144,7 +137,7 @@
         }
     }
 }
->>>>>>> 8cb40ca8
+
 /// Handles the app creation logic.
 ///
 /// Extracts `app_name`, `app_type`, and `github_url` from the JSON body.
