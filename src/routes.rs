--- conflicted
+++ resolved
@@ -56,6 +56,39 @@
         .and(warp::body::json()) // Expect a JSON body
         .and_then(handle_remove_app)
         .boxed()
+}
+
+
+/// Creates the route for stopping an app.
+///
+/// This route listens for POST requests at the `/stop` path and expects a JSON body.
+/// The JSON body should contain the following key:
+/// - `app_name`: The name of the application (default: "default-app").
+///
+/// Returns a boxed Warp filter that handles app stop requests.
+
+pub fn stop_app_route() -> warp::filters::BoxedFilter<(impl warp::Reply,)> {
+    warp::post()
+    .and(warp::path("stop"))
+    .and(warp::body::json()) // Expect a JSON body
+    .and_then(handle_stop_app)
+    .boxed()
+}
+
+/// Creates the route for starting an app.
+///
+/// This route listens for POST requests at the `/start` path and expects a JSON body.
+/// The JSON body should contain the following key:
+/// - `app_name`: The name of the application (default: "default-app").
+///
+/// Returns a boxed Warp filter that handles app start requests.
+
+pub fn start_app_route() -> warp::filters::BoxedFilter<(impl warp::Reply,)> {
+    warp::post()
+    .and(warp::path("start"))
+    .and(warp::body::json()) // Expect a JSON body
+    .and_then(handle_start_app)
+    .boxed()
 }
 
 
@@ -280,23 +313,6 @@
 /// # Returns
 ///
 /// A result containing a Warp reply or a Warp rejection.
-<<<<<<< HEAD
-
-async fn handle_create_app(body: Value) -> Result<impl warp::Reply, warp::Rejection> {
-    let app_name = body
-        .get("app_name")
-        .and_then(Value::as_str)
-        .unwrap_or("default-app");
-    let app_type = body
-        .get("app_type")
-        .and_then(Value::as_str)
-        .unwrap_or("nodejs");
-    let github_url = body.get("github_url").and_then(Value::as_str);
-
-    if github_url.is_none() || github_url.unwrap().is_empty() {
-        return Ok(warp::reply::with_status(
-            warp::reply::json(&json!({
-=======
 async fn handle_create_app(
     body: Value,
     status_tx: StatusSender,
@@ -318,7 +334,6 @@
             send_deployment_status(&status_tx, app_name, "error", "GitHub URL is required", None).await;
             return Ok(warp::reply::with_status(
                 warp::reply::json(&json!({
->>>>>>> 7be3792a
                 "error": "GitHub URL is required"
             })),
                 warp::http::StatusCode::BAD_REQUEST,
