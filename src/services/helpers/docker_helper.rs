use bollard::container::RemoveContainerOptions;
use bollard::container::{ListContainersOptions, StopContainerOptions};
use bollard::image::BuildImageOptions;
use bollard::Docker;
use chrono::Utc;
use dirs::home_dir;
use futures_util::stream::StreamExt;
use serde::{Deserialize, Serialize};
use std::collections::HashMap;
use std::env;
use std::fs;
use std::fs::File;
use std::io::Write;
use std::path::Path;
use std::process::Command;
use tar::Builder;
use tokio::fs::File as TokioFile;
use tokio_util::codec::{BytesCodec, FramedRead};
use walkdir::WalkDir;
use warp::hyper::body::to_bytes;
use warp::hyper::Body;

#[derive(Debug, Clone)]
pub struct AppMetadata {
    pub app_name: String,
    pub app_type: String,
    pub github_url: String,
    pub domain: String,
    pub created_at: String,
}

impl AppMetadata {
    pub fn new(app_name: String, app_type: String, github_url: String) -> Self {
        Self {
            app_name: app_name.clone(),
            app_type,
            github_url,
            domain: format!("{}.localhost", app_name),
            created_at: Utc::now().to_rfc3339(),
        }
    }

    /// Converts the metadata to a HashMap of labels for Docker.
    ///
    /// # Returns
    /// A HashMap with String keys and values.
    fn to_labels(&self) -> HashMap<String, String> {
        let mut labels = HashMap::new();
        labels.insert("com.myapp.name".to_string(), self.app_name.clone());
        labels.insert("com.myapp.type".to_string(), self.app_type.clone());
        labels.insert("com.myapp.github_url".to_string(), self.github_url.clone());
        labels.insert("com.myapp.domain".to_string(), self.domain.clone());
        labels.insert("com.myapp.created_at".to_string(), self.created_at.clone());
        labels
    }
}

#[derive(Debug, Serialize, Deserialize)]
pub struct AppInfo {
    pub app_name: String,
    pub app_type: String,
    pub github_url: String,
    pub domain: String,
    pub created_at: String,
    pub status: String,
    #[serde(default)]
    pub container_id: Option<String>,
}

pub async fn list_deployed_apps() -> Result<Vec<AppInfo>, String> {
    let docker = Docker::connect_with_local_defaults()
        .map_err(|e| format!("Failed to connect to Docker: {}", e))?;

    let container_filters: HashMap<String, Vec<String>> = HashMap::new();
    let container_options = ListContainersOptions {
        all: true,
        filters: container_filters,
        ..Default::default()
    };

    let containers = docker
        .list_containers(Some(container_options))
        .await
        .map_err(|e| format!("Failed to list containers: {}", e))?;

    let mut apps = Vec::new();

    // Iterate over containers and check for custom labels
    for container in containers {
        if let Some(labels) = container.labels {
            if let (Some(name), Some(app_type), Some(url), Some(domain), Some(created)) = (
                labels.get("com.myapp.name"),
                labels.get("com.myapp.type"),
                labels.get("com.myapp.github_url"),
                labels.get("com.myapp.domain"),
                labels.get("com.myapp.created_at"),
            ) {
                // Get container's state/status
                let status = match container.state {
                    Some(ref state) => state.clone(),
                    None => container
                        .status
                        .clone()
                        .unwrap_or_else(|| "unknown".to_string()),
                };

                // Collect app info, handle Option<String> for container.id
                apps.push(AppInfo {
                    app_name: name.clone(),
                    app_type: app_type.clone(),
                    github_url: url.clone(),
                    domain: domain.clone(),
                    created_at: created.clone(),
                    status,
                    container_id: Some(
                        container
                            .id
                            .clone()
                            .unwrap_or_else(|| "unknown".to_string()),
                    ),
                });
            }
        }
    }

    // Sort by creation date, newest first
    apps.sort_by(|a, b| b.created_at.cmp(&a.created_at));

    Ok(apps)
}

/// Creates a Docker context tarball for the specified application path.
///
/// # Arguments
/// * `app_path` - The path to the application directory.
///
/// # Returns
/// * `Ok(String)` containing the path to the created tarball.
/// * `Err(String)` if there is an error.
fn create_docker_context(app_path: &str) -> Result<String, String> {
    let app_dir = Path::new(app_path)
        .canonicalize()
        .map_err(|e| format!("Invalid application path: {}", e))?;

    if !app_dir.exists() || !app_dir.is_dir() {
        return Err(format!("Invalid application path: {}", app_path));
    }

    let home = home_dir().ok_or("Failed to find home directory")?;
    let tar_path = home.join(format!(
        "{}.tar",
        app_dir.file_name().unwrap().to_string_lossy()
    ));

    let tar_file =
        fs::File::create(&tar_path).map_err(|e| format!("Failed to create tar file: {}", e))?;
    let mut tar_builder = Builder::new(tar_file);

    for entry in WalkDir::new(&app_dir).into_iter().filter_map(Result::ok) {
        let path = entry.path();

        if path.is_dir() {
            if let Some(name) = path.file_name() {
                if name == ".git" || name == "node_modules" {
                    continue;
                }
            }
        }

        // Add files to the tarball
        if path.is_file() && !path.is_symlink() {
            let file_name = path.strip_prefix(&app_dir).unwrap(); // Use the relative path
            tar_builder
                .append_path_with_name(path, file_name)
                .map_err(|e| format!("Failed to add file {}: {}", path.display(), e))?;
        }
    }

    tar_builder
        .finish()
        .map_err(|e| format!("Failed to finalize tarball: {}", e))?;
    println!("Docker context created at {}", tar_path.display());

    Ok(tar_path.to_string_lossy().to_string())
}

/// Generates and writes a Dockerfile for the given application type.
///
/// # Arguments
/// * `app_type` - The type of the application ("nodejs", "python", etc.).
/// * `app_path` - The path to the application directory.
///
/// # Returns
/// * `Ok(())` if successful.
/// * `Err(String)` if an error occurs.
pub fn generate_and_write_dockerfile(
    app_type: &str,
    app_path: &str,
    metadata: &AppMetadata,
) -> Result<(), String> {
    let dockerfile_path = Path::new(app_path).join("Dockerfile");

    if dockerfile_path.exists() {
        println!("Dockerfile already exists at {}", dockerfile_path.display());
        return Ok(());
    }

    let deploy_port: String =
        env::var("NEPHELIOS_APPS_PORT").unwrap_or_else(|_| "3000".to_string());

    let labels = metadata
        .to_labels()
        .iter()
        .map(|(k, v)| format!("LABEL {}=\"{}\"", k, v))
        .collect::<Vec<_>>()
        .join("\n");

    let dockerfile_content = match app_type {
        "nodejs" => {
            format!(
                r#"FROM oven/bun:latest
WORKDIR /app
{}
COPY package.json ./
RUN bun install --production
COPY . .
EXPOSE {}
CMD ["sh", "-c", "if bun dev 2>/dev/null; then bun dev; else bun start; fi"]"#,
                labels, deploy_port
            )
        }
        "python" => {
            format!(
                r#"FROM python:3.8-slim
WORKDIR /app
{}
COPY requirements.txt ./
RUN pip install --no-cache-dir -r requirements.txt
COPY . .
EXPOSE {}
CMD ["python", "app.py"]"#,
                labels, deploy_port
            )
        }
        _ => return Err(format!("Unsupported app type: {}", app_type)),
    };

    println!("Writing Dockerfile to {}", dockerfile_path.display());
    let mut file = File::create(&dockerfile_path)
        .map_err(|e| format!("Failed to create Dockerfile: {}", e))?;
    file.write_all(dockerfile_content.as_bytes())
        .map_err(|e| format!("Failed to write Dockerfile: {}", e))?;
    Ok(())
}

/// Builds a Docker image using the tarball created from the application directory.
///
/// # Arguments
/// * `app_name` - The name of the Docker image.
/// * `app_path` - The application directory.
///
/// # Returns
/// * `Ok(())` if successful.
/// * `Err(String)` if there is an error.
pub async fn build_image(
    app_name: &str,
    app_path: &str,
    metadata: &AppMetadata,
) -> Result<(), String> {
    let docker = Docker::connect_with_local_defaults()
        .map_err(|e| format!("Failed to connect to Docker: {}", e))?;

    let tar_path = create_docker_context(app_path).map_err(|e| format!("Error: {}", e))?;
    let tar_file = TokioFile::open(&tar_path)
        .await
        .map_err(|e| format!("Failed to open tar file: {}", e))?;

    let tar_stream =
        FramedRead::new(tar_file, BytesCodec::new()).map(|res| res.map(|b| b.freeze()));
    let body = Body::wrap_stream(tar_stream);

    let body_bytes = to_bytes(body)
        .await
        .map_err(|e| format!("Failed to convert Body to Bytes: {}", e))?;

    let options = BuildImageOptions {
        t: app_name.to_lowercase(),
        rm: true,
        labels: metadata.to_labels(),
        ..Default::default()
    };

    let mut build_stream = docker.build_image(options, None, Some(body_bytes));

    while let Some(log) = build_stream.next().await {
        match log {
            Ok(output) => println!("{:?}", output),
            Err(e) => return Err(format!("Docker build failed: {}", e)),
        }
    }

    if let Err(e) = std::fs::remove_file(&tar_path) {
        eprintln!("Warning: Failed to clean up tar file: {}", e);
    } else {
        println!("Successfully cleaned up tar file: {}", tar_path);
    }

    Ok(())
}

/// Runs the Docker Compose command to deploy the application.
/// Creates and runs a Docker container from the specified image.
///
/// # Arguments
/// * `app_name` - The name of the Docker image.
///
/// # Returns
/// * `Ok(())` if the Docker Compose command was successful.
/// * `Err(String)` if there was an error during execution.
pub fn start_docker_compose() -> Result<(), String> {
    let status = Command::new("docker")
        .current_dir("src")
        .arg("compose")
        .arg("up")
        .arg("-d")
        .status()
        .map_err(|e| format!("Failed to execute docker compose: {}", e))?;

    if !status.success() {
        return Err("Docker Compose command failed".to_string());
    }

    Ok(())
}

/// Stops the running container for the given application.
///
/// Executes the `docker stop` command to stop the container with the given name.
///
/// # Arguments
///
/// * `container_name` - The name of the container to stop.
///
/// # Returns
///
/// A `Result` indicating success or an error message in case of failure.

pub async fn stop_container(container_name: &str) -> Result<(), String> {
    let docker = Docker::connect_with_local_defaults()
        .map_err(|e| format!("Failed to connect to Docker: {}", e))?;
    let options = Some(StopContainerOptions { t: 30 });
    docker
        .stop_container(container_name, options)
        .await
        .map_err(|e| format!("Failed to start container: {}", e))?;

    Ok(())
}

/// Removes the container for the given application.
///
/// Executes the `docker rm` command to remove the container with the given name.
///
/// # Arguments
///
/// * `container_name` - The name of the container to remove.
///
/// # Returns
<<<<<<< HEAD
/// * `Ok(())` if successful.
/// * `Err(String)` if an error occurs.
// pub async fn remove_container(container_name: &str) -> Result<(), String> {
//     let docker = Docker::connect_with_local_defaults()
//         .map_err(|e| format!("Failed to connect to Docker: {}", e))?;

//     docker
//         .remove_container(
//             container_name,
//             Some(RemoveContainerOptions {
//                 force: true,
//                 ..Default::default()
//             }),
//         )
//         .await
//         .map_err(|e| format!("Failed to remove container {}: {}", container_name, e))?;

//     println!("Container {} removed successfully.", container_name);
//     Ok(())
// }

pub async fn stop_container(container_name: &str) -> Result<(), String> {

    let output = Command::new("docker")
    .args(&["stop", container_name])
    .output()
    .map_err(|e| format!("Failed to execute docker stop: {}", e))?;
    Ok(())
 }

=======
///
/// A `Result` indicating success or an error message in case of failure.
>>>>>>> 9f9f5be8

pub async fn remove_container(container_name: &str) -> Result<(), String> {
    let docker = Docker::connect_with_local_defaults()
        .map_err(|e| format!("Failed to connect to Docker: {}", e))?;
    let options = Some(RemoveContainerOptions {
        force: true,
        ..Default::default()
    });
    docker
        .remove_container(container_name, options)
        .await
        .map_err(|e| format!("Failed to start container: {}", e))?;
    Ok(())
}<|MERGE_RESOLUTION|>--- conflicted
+++ resolved
@@ -366,7 +366,6 @@
 /// * `container_name` - The name of the container to remove.
 ///
 /// # Returns
-<<<<<<< HEAD
 /// * `Ok(())` if successful.
 /// * `Err(String)` if an error occurs.
 // pub async fn remove_container(container_name: &str) -> Result<(), String> {
@@ -397,10 +396,6 @@
     Ok(())
  }
 
-=======
-///
-/// A `Result` indicating success or an error message in case of failure.
->>>>>>> 9f9f5be8
 
 pub async fn remove_container(container_name: &str) -> Result<(), String> {
     let docker = Docker::connect_with_local_defaults()
